/**
 * WAVEFORM.CORE.JS
 *
 * This module bootstraps all our waveform components and manages
 * initialisation as well as some component-wide events such as
 * viewport resizing.
 */
define([
  "waveform-data",
  "peaks/waveform/waveform.overview",
  "peaks/waveform/waveform.zoomview",
  "peaks/waveform/waveform.segments"
  ], function (WaveformData, WaveformOverview, WaveformZoomView, WaveformSegments) {
  'use strict';

  var isXhr2 = ('withCredentials' in new XMLHttpRequest());

  return function (peaks) {
    return {
      init: function (ui) {
        this.ui = ui; // See buildUi in main.js
        var that = this;

        /**
         * Handle data provided by our waveform data module after parsing the XHR request
         * @param  {Object} origWaveformData Parsed ArrayBuffer or JSON response
         */
        that.getRemoteData(peaks.options);
      },

      getRemoteData: function(options){
        var that = this;
        var xhr = new XMLHttpRequest();
<<<<<<< HEAD
        var uri = null;
        var requestType = null;

        // Backward compatibility
        if (typeof options.dataUri === 'string') {
          var dataUri = {};
=======
        var isXhr2 = ('withCredentials' in xhr);
        var isAudioFile = false;
>>>>>>> 4a5e7ca1

          dataUri[options.dataUriDefaultFormat || 'json'] = options.dataUri;
          options.dataUri = dataUri;
        }

<<<<<<< HEAD
        if(typeof options.dataUri === 'object'){
          ['ArrayBuffer', 'JSON'].some(function(connector){
            if (typeof window[connector]){
              requestType = connector.toLowerCase();
              uri = options.dataUri[requestType];

              return Boolean(uri);
=======
        // open an XHR request to the data soure file
        xhr.open('GET', options.dataUri, true);
               
        if (options.dataUri.match(/\.json$/i)) {
          if (isXhr2){
            try {
              xhr.responseType = 'json';
>>>>>>> 4a5e7ca1
            }
          });
        }

        if(!uri && !requestType) {
          throw new Error("Unable to determine a compatible dataUri format for this browser.");
        }

        // open an XHR request to the data source file
        xhr.open('GET', uri, true);

        if(isXhr2) {
          try {
            xhr.responseType = requestType;
          }
            // some browsers like Safari 6 do handle XHR2 but not the json response type
            // doing only a try/catch fails in IE9
<<<<<<< HEAD
          catch (e){}
=======
            catch (e){}
          }
        }
        else if (options.dataUri.match(/\.mp3$/i)){
            isAudioFile = true;
            xhr.responseType = 'arraybuffer';
            xhr.addEventListener("load", function onResponse(progressEvent) {
                WaveformData.builders.webaudio(progressEvent.target.response, function onProcessed(waveform) {

                    console.log("Waveform Data Loaded!");
                    console.log("Duration: " + waveform.duration);
                    handleData(waveform);
                });
            });
        }
        else {
          xhr.responseType = 'arraybuffer';
>>>>>>> 4a5e7ca1
        }
        
        if(!isAudioFile){
            xhr.onload = function (response) {
                if (this.readyState === 4 && this.status === 200) {
                    handleData(WaveformData.create(response.target));
                }
            };
        }

<<<<<<< HEAD
        xhr.onload = function(response) {
          if (this.readyState === 4 && this.status === 200){
            that.handleRemoteData(response.target, xhr);
          }
        };
=======
        xhr.send(); // Look at it go!
>>>>>>> 4a5e7ca1

        xhr.send();
      },

      handleRemoteData: function (remoteData, xhr) {
        this.origWaveformData = WaveformData.create(remoteData);
        var overviewWaveformData = this.origWaveformData.resample(this.ui.player.clientWidth);

        this.waveformOverview = new WaveformOverview(overviewWaveformData, this.ui.overview, peaks);

        peaks.emit("waveformOverviewReady");
        this.bindResize();
      },

      openZoomView: function () {
        var that = this;

        that.waveformZoomView = new WaveformZoomView(that.origWaveformData, that.ui.zoom, peaks);

        peaks.emit("waveform_zoom_start");

        that.segments = new WaveformSegments(peaks);
        that.segments.init();
      },

      /**
       * Deal with window resize event over both waveform views.
       */
      bindResize: function () {
        var that = this;

        window.addEventListener("resize", function () {
          that.ui.overview.hidden = true;
          that.ui.zoom.hidden = true;

          if (that.resizeTimeoutId) clearTimeout(that.resizeTimeoutId);
          that.resizeTimeoutId = setTimeout(function(){
            var w = that.ui.player.clientWidth;
            var overviewWaveformData = that.origWaveformData.resample(w);
            peaks.emit("resizeEndOverview", w, overviewWaveformData);
            peaks.emit("window_resized", w, that.origWaveformData);
          }, 500);
        });

        peaks.on("overview_resized", function () {
          that.ui.overview.removeAttribute('hidden');
        });

        peaks.on("zoomview_resized", function () {
          that.ui.zoom.removeAttribute('hidden');
        });
      }
    };
  };
});<|MERGE_RESOLUTION|>--- conflicted
+++ resolved
@@ -31,41 +31,36 @@
       getRemoteData: function(options){
         var that = this;
         var xhr = new XMLHttpRequest();
-<<<<<<< HEAD
         var uri = null;
         var requestType = null;
+        var builder = null;
 
         // Backward compatibility
-        if (typeof options.dataUri === 'string') {
-          var dataUri = {};
-=======
-        var isXhr2 = ('withCredentials' in xhr);
-        var isAudioFile = false;
->>>>>>> 4a5e7ca1
+        if (options.dataUri) {
+          if (typeof options.dataUri === 'string') {
+            var dataUri = {};
 
-          dataUri[options.dataUriDefaultFormat || 'json'] = options.dataUri;
-          options.dataUri = dataUri;
+            dataUri[options.dataUriDefaultFormat || 'json'] = options.dataUri;
+            options.dataUri = dataUri;
+          }
+
+          if(typeof options.dataUri === 'object'){
+            ['ArrayBuffer', 'JSON'].some(function(connector){
+              if (window[connector]){
+                requestType = connector.toLowerCase();
+                uri = options.dataUri[requestType];
+
+                return Boolean(uri);
+              }
+            });
+          }
         }
 
-<<<<<<< HEAD
-        if(typeof options.dataUri === 'object'){
-          ['ArrayBuffer', 'JSON'].some(function(connector){
-            if (typeof window[connector]){
-              requestType = connector.toLowerCase();
-              uri = options.dataUri[requestType];
-
-              return Boolean(uri);
-=======
-        // open an XHR request to the data soure file
-        xhr.open('GET', options.dataUri, true);
-               
-        if (options.dataUri.match(/\.json$/i)) {
-          if (isXhr2){
-            try {
-              xhr.responseType = 'json';
->>>>>>> 4a5e7ca1
-            }
-          });
+        // WebAudio Builder
+        if (!options.dataUri && WaveformData.builders.webaudio.getAudioContext()) {
+          requestType = 'arraybuffer';
+          uri = options.mediaElement.currentSrc || options.mediaElement.src;
+          builder = 'webaudio';
         }
 
         if(!uri && !requestType) {
@@ -81,52 +76,30 @@
           }
             // some browsers like Safari 6 do handle XHR2 but not the json response type
             // doing only a try/catch fails in IE9
-<<<<<<< HEAD
           catch (e){}
-=======
-            catch (e){}
-          }
-        }
-        else if (options.dataUri.match(/\.mp3$/i)){
-            isAudioFile = true;
-            xhr.responseType = 'arraybuffer';
-            xhr.addEventListener("load", function onResponse(progressEvent) {
-                WaveformData.builders.webaudio(progressEvent.target.response, function onProcessed(waveform) {
-
-                    console.log("Waveform Data Loaded!");
-                    console.log("Duration: " + waveform.duration);
-                    handleData(waveform);
-                });
-            });
-        }
-        else {
-          xhr.responseType = 'arraybuffer';
->>>>>>> 4a5e7ca1
-        }
-        
-        if(!isAudioFile){
-            xhr.onload = function (response) {
-                if (this.readyState === 4 && this.status === 200) {
-                    handleData(WaveformData.create(response.target));
-                }
-            };
         }
 
-<<<<<<< HEAD
         xhr.onload = function(response) {
-          if (this.readyState === 4 && this.status === 200){
-            that.handleRemoteData(response.target, xhr);
+          if (this.readyState === 4 && this.status === 200) {
+            if (builder){
+              WaveformData.builders[builder](response.target.response, that.handleRemoteData.bind(that));
+            }
+            else {
+              that.handleRemoteData(response.target, xhr);
+            }
           }
         };
-=======
-        xhr.send(); // Look at it go!
->>>>>>> 4a5e7ca1
 
         xhr.send();
       },
 
+      /**
+       *
+       * @param remoteData {WaveformData|ProgressEvent}
+       * @param xhr {XMLHttpRequest}
+       */
       handleRemoteData: function (remoteData, xhr) {
-        this.origWaveformData = WaveformData.create(remoteData);
+        this.origWaveformData = remoteData instanceof WaveformData ? remoteData : WaveformData.create(remoteData);
         var overviewWaveformData = this.origWaveformData.resample(this.ui.player.clientWidth);
 
         this.waveformOverview = new WaveformOverview(overviewWaveformData, this.ui.overview, peaks);
